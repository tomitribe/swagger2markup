--- conflicted
+++ resolved
@@ -33,11 +33,7 @@
 import io.github.robwin.swagger2markup.utils.ParameterUtils;
 import io.github.robwin.swagger2markup.utils.PropertyUtils;
 import io.github.robwin.swagger2markup.utils.TagUtils;
-import io.swagger.models.HttpMethod;
-import io.swagger.models.Operation;
-import io.swagger.models.Path;
-import io.swagger.models.Response;
-import io.swagger.models.Tag;
+import io.swagger.models.*;
 import io.swagger.models.auth.SecuritySchemeDefinition;
 import io.swagger.models.parameters.Parameter;
 import io.swagger.models.properties.Property;
@@ -54,23 +50,7 @@
 import java.io.Reader;
 import java.net.URI;
 import java.nio.charset.StandardCharsets;
-<<<<<<< HEAD
 import java.util.*;
-=======
-import java.nio.file.Files;
-import java.nio.file.Paths;
-import java.util.ArrayList;
-import java.util.Arrays;
-import java.util.Collections;
-import java.util.Comparator;
-import java.util.LinkedHashSet;
-import java.util.List;
-import java.util.Map;
-import java.util.ResourceBundle;
-import java.util.Set;
-import java.util.TreeSet;
-import java.util.regex.Pattern;
->>>>>>> 44eff18b
 
 import static io.github.robwin.swagger2markup.utils.TagUtils.convertTagsListToMap;
 import static io.github.robwin.swagger2markup.utils.TagUtils.getTagDescription;
@@ -105,35 +85,11 @@
     private static final String CURL_EXAMPLE_FILE_NAME = "curl-request";
     private static final String DESCRIPTION_FILE_NAME = "description";
 
-<<<<<<< HEAD
 
     public PathsDocument(Swagger2MarkupConverter.Context globalContext, java.nio.file.Path outputPath) {
         super(globalContext, outputPath);
 
         ResourceBundle labels = ResourceBundle.getBundle("lang/labels", config.getOutputLanguage().toLocale());
-=======
-    private boolean examplesAvailable;
-    private String examplesFolderPath;
-    private boolean handWrittenDescriptionsEnabled;
-    private String descriptionsFolderPath;
-    private final GroupBy pathsGroupedBy;
-    private final int inlineSchemaDepthLevel;
-    private final Comparator<String> tagOrdering;
-    private final Comparator<PathOperation> operationOrdering;
-    private final Comparator<Parameter> parameterOrdering;
-    private final Comparator<String> responseOrdering;
-    private boolean separatedOperationsEnabled;
-    private String separatedOperationsFolder;
-    private String pathsDocument;
-    private final boolean flatBody;
-
-
-    public PathsDocument(Swagger2MarkupConfig swagger2MarkupConfig, String outputDirectory){
-        super(swagger2MarkupConfig, outputDirectory);
-
-        ResourceBundle labels = ResourceBundle.getBundle("lang/labels",
-                swagger2MarkupConfig.getOutputLanguage().toLocale());
->>>>>>> 44eff18b
         RESPONSE = labels.getString("response");
         REQUEST = labels.getString("request");
         PATHS = labels.getString("paths");
@@ -147,27 +103,9 @@
         SECURITY = labels.getString("security");
         TYPE_COLUMN = labels.getString("type_column");
         HTTP_CODE_COLUMN = labels.getString("http_code_column");
-<<<<<<< HEAD
         DEPRECATED_OPERATION = labels.getString("operation.deprecated");
 
         if (config.isExamples()) {
-=======
-        PARAMETER = labels.getString("parameter");
-
-        this.pathsDocument = swagger2MarkupConfig.getPathsDocument();
-        this.inlineSchemaDepthLevel = swagger2MarkupConfig.getInlineSchemaDepthLevel();
-        this.pathsGroupedBy = swagger2MarkupConfig.getPathsGroupedBy();
-        if(isNotBlank(swagger2MarkupConfig.getExamplesFolderPath())){
-            this.examplesAvailable = true;
-            this.examplesFolderPath = swagger2MarkupConfig.getExamplesFolderPath();
-        }
-        if(isNotBlank(swagger2MarkupConfig.getDescriptionsFolderPath())){
-            this.handWrittenDescriptionsEnabled = true;
-            this.descriptionsFolderPath = swagger2MarkupConfig.getDescriptionsFolderPath() + "/" + DESCRIPTION_FOLDER_NAME;
-        }
-
-        if(examplesAvailable){
->>>>>>> 44eff18b
             if (logger.isDebugEnabled()) {
                 logger.debug("Include examples is enabled.");
             }
@@ -662,8 +600,7 @@
      * @param operation  the Swagger Operation
      * @param docBuilder the docbuilder do use for output
      */
-    private void examplesSection(PathOperation operation, MarkupDocBuilder docBuilder) {
-<<<<<<< HEAD
+    private void examplesSection1(PathOperation operation, MarkupDocBuilder docBuilder) {
         if (config.isExamples()) {
             Optional<String> curlExample = example(normalizeName(operation.getId()), CURL_EXAMPLE_FILE_NAME);
             if (!curlExample.isPresent())
@@ -680,68 +617,82 @@
 
             if (requestExample.isPresent()) {
                 addOperationSectionTitle(EXAMPLE_REQUEST, docBuilder);
-=======
-
-        Optional<String> curlExample = Optional.absent();
-        Optional<String> requestExample = Optional.absent();
-        Optional<String> responseExample = Optional.absent();
-        Optional<Map<String, Object>> generatedRequestExampleMap;
-        Optional<Map<String, Object>> generatedResponseExampleMap;
-
-        if(examplesAvailable){
-            curlExample = exampleFromFile(normalizeFileName(operation.getId()), CURL_EXAMPLE_FILE_NAME);
-            if (!curlExample.isPresent())
-                curlExample = exampleFromFile(normalizeFileName(operation.getTitle()), CURL_EXAMPLE_FILE_NAME);
-            requestExample = exampleFromFile(normalizeFileName(operation.getId()), REQUEST_EXAMPLE_FILE_NAME);
-            if (!requestExample.isPresent())
-                requestExample = exampleFromFile(normalizeFileName(operation.getTitle()), REQUEST_EXAMPLE_FILE_NAME);
-            responseExample = exampleFromFile(normalizeFileName(operation.getId()), RESPONSE_EXAMPLE_FILE_NAME);
-            if (!responseExample.isPresent())
-                responseExample = exampleFromFile(normalizeFileName(operation.getTitle()), RESPONSE_EXAMPLE_FILE_NAME);
-        }
-
-        generatedRequestExampleMap = ExamplesUtil.generateRequestExampleMap(operation, swagger.getDefinitions(), markupDocBuilder);
-        generatedResponseExampleMap = ExamplesUtil.generateResponseExampleMap(operation.getOperation(), swagger.getDefinitions(), markupDocBuilder);
-
-        if(curlExample.isPresent()){
-            addOperationSectionTitle(EXAMPLE_CURL, docBuilder);
-            docBuilder.paragraph(curlExample.get());
-        }
-
-        if (requestExample.isPresent() || generatedRequestExampleMap.isPresent()) {
-            addOperationSectionTitle(EXAMPLE_REQUEST, docBuilder);
-            if(requestExample.isPresent()){
->>>>>>> 44eff18b
                 docBuilder.paragraph(requestExample.get());
             }
-            if (generatedRequestExampleMap.isPresent() && generatedRequestExampleMap.get().size() > 0) {
-                for (Map.Entry<String, Object> request : generatedRequestExampleMap.get().entrySet()) {
-                    docBuilder.sectionTitleLevel4(REQUEST + ' ' + request.getKey() + ":");
-                    //Workaround to support text formatting in listing block:
-                    docBuilder.textLine("[subs=\"quotes\"]");
-                    docBuilder.listing(Json.pretty(request.getValue()));
-                }
-            }
-        }
-
-<<<<<<< HEAD
+
             Optional<String> responseExample = example(normalizeName(operation.getId()), RESPONSE_EXAMPLE_FILE_NAME);
             if (!responseExample.isPresent())
                 responseExample = example(normalizeName(operation.getTitle()), RESPONSE_EXAMPLE_FILE_NAME);
 
             if (responseExample.isPresent()) {
                 addOperationSectionTitle(EXAMPLE_RESPONSE, docBuilder);
-=======
-        if (responseExample.isPresent() || generatedResponseExampleMap.isPresent()) {
-            addOperationSectionTitle(EXAMPLE_RESPONSE, docBuilder);
-            if (responseExample.isPresent()){
->>>>>>> 44eff18b
                 docBuilder.paragraph(responseExample.get());
             }
-            if (generatedResponseExampleMap.isPresent() && generatedResponseExampleMap.get().size() > 0) {
-                for (Map.Entry<String, Object> response : generatedResponseExampleMap.get().entrySet()) {
-                    docBuilder.sectionTitleLevel4(RESPONSE + ' ' + response.getKey() + ':');
-                    docBuilder.listing(Json.pretty(response.getValue()));
+        }
+    }
+
+    /**
+     * Builds the example section of a Swagger Operation. Tries to load the examples from
+     * curl-request.adoc, http-request.adoc and http-response.adoc or
+     * curl-request.md, http-request.md and http-response.md.
+     * Operation folder search order :
+     * - normalizeOperationFileName(operation.operationId)
+     * - then, normalizeOperationFileName(operation.method + " " + operation.path)
+     * - then, normalizeOperationFileName(operation.summary)
+     *
+     * @param operation  the Swagger Operation
+     * @param docBuilder the docbuilder do use for output
+     */
+    private void examplesSection(PathOperation operation, MarkupDocBuilder docBuilder) {
+
+        if (globalContext.config.isExamples()) {
+            Optional<String> curlExample;
+            Optional<String> requestExample;
+            Optional<String> responseExample;
+            Optional<Map<String, Object>> generatedRequestExampleMap;
+            Optional<Map<String, Object>> generatedResponseExampleMap;
+
+            curlExample = example(normalizeName(operation.getId()), CURL_EXAMPLE_FILE_NAME);
+            if (!curlExample.isPresent())
+                curlExample = example(normalizeName(operation.getTitle()), CURL_EXAMPLE_FILE_NAME);
+            requestExample = example(normalizeName(operation.getId()), REQUEST_EXAMPLE_FILE_NAME);
+            if (!requestExample.isPresent())
+                requestExample = example(normalizeName(operation.getTitle()), REQUEST_EXAMPLE_FILE_NAME);
+            responseExample = example(normalizeName(operation.getId()), RESPONSE_EXAMPLE_FILE_NAME);
+            if (!responseExample.isPresent())
+                responseExample = example(normalizeName(operation.getTitle()), RESPONSE_EXAMPLE_FILE_NAME);
+
+            generatedRequestExampleMap = ExamplesUtil.generateRequestExampleMap(operation, globalContext.swagger.getDefinitions(), markupDocBuilder);
+            generatedResponseExampleMap = ExamplesUtil.generateResponseExampleMap(operation.getOperation(), globalContext.swagger.getDefinitions(), markupDocBuilder);
+
+            if (curlExample.isPresent()) {
+                addOperationSectionTitle(EXAMPLE_CURL, docBuilder);
+                docBuilder.paragraph(curlExample.get());
+            }
+
+            if (requestExample.isPresent() || generatedRequestExampleMap.isPresent()) {
+                addOperationSectionTitle(EXAMPLE_REQUEST, docBuilder);
+                if (requestExample.isPresent()) {
+                    docBuilder.paragraph(requestExample.get());
+                }
+                if (generatedRequestExampleMap.isPresent() && generatedRequestExampleMap.get().size() > 0) {
+                    for (Map.Entry<String, Object> request : generatedRequestExampleMap.get().entrySet()) {
+                        docBuilder.sectionTitleLevel4(REQUEST + " " + request.getKey() + " :");
+                        docBuilder.listing(Json.pretty(request.getValue()));
+                    }
+                }
+            }
+
+            if (responseExample.isPresent() || generatedResponseExampleMap.isPresent()) {
+                addOperationSectionTitle(EXAMPLE_RESPONSE, docBuilder);
+                if (responseExample.isPresent()) {
+                    docBuilder.paragraph(responseExample.get());
+                }
+                if (generatedResponseExampleMap.isPresent() && generatedResponseExampleMap.get().size() > 0) {
+                    for (Map.Entry<String, Object> response : generatedResponseExampleMap.get().entrySet()) {
+                        docBuilder.sectionTitleLevel4(RESPONSE + " " + response.getKey() + " :");
+                        docBuilder.listing(Json.pretty(response.getValue()));
+                    }
                 }
             }
         }
@@ -754,18 +705,11 @@
      * @param exampleFileName the name of the example file
      * @return the content of the file
      */
-<<<<<<< HEAD
     private Optional<String> example(String exampleFolder, String exampleFileName) {
         for (String fileNameExtension : config.getMarkupLanguage().getFileNameExtensions()) {
             URI contentUri = config.getExamplesUri().resolve(exampleFolder).resolve(exampleFileName + fileNameExtension);
 
             try (Reader reader = io.github.robwin.swagger2markup.utils.IOUtils.uriReader(contentUri)) {
-=======
-    private Optional<String> exampleFromFile(String exampleFolder, String exampleFileName) {
-        for (String fileNameExtension : markupLanguage.getFileNameExtensions()) {
-            java.nio.file.Path path = Paths.get(examplesFolderPath, exampleFolder, exampleFileName + fileNameExtension);
-            if (Files.isReadable(path)) {
->>>>>>> 44eff18b
                 if (logger.isInfoEnabled()) {
                     logger.info("Example content processed {}", contentUri);
                 }
