/*
 *
 *  Copyright 2015 Robert Winkler
 *
 *  Licensed under the Apache License, Version 2.0 (the "License");
 *  you may not use this file except in compliance with the License.
 *  You may obtain a copy of the License at
 *
 *         http://www.apache.org/licenses/LICENSE-2.0
 *
 *  Unless required by applicable law or agreed to in writing, software
 *  distributed under the License is distributed on an "AS IS" BASIS,
 *  WITHOUT WARRANTIES OR CONDITIONS OF ANY KIND, either express or implied.
 *  See the License for the specific language governing permissions and
 *  limitations under the License.
 *
 *
 */
package io.github.robwin.swagger2markup.builder.document;

import com.google.common.base.Joiner;
import com.google.common.base.Optional;
import com.google.common.collect.Multimap;
import io.github.robwin.markup.builder.MarkupDocBuilder;
import io.github.robwin.markup.builder.MarkupDocBuilders;
import io.github.robwin.markup.builder.MarkupLanguage;
import io.github.robwin.markup.builder.MarkupTableColumn;
import io.github.robwin.swagger2markup.GroupBy;
import io.github.robwin.swagger2markup.PathOperation;
import io.github.robwin.swagger2markup.config.Swagger2MarkupConfig;
import io.github.robwin.swagger2markup.type.ObjectType;
import io.github.robwin.swagger2markup.type.RefType;
import io.github.robwin.swagger2markup.type.Type;
import io.github.robwin.swagger2markup.utils.ExamplesUtil;
import io.github.robwin.swagger2markup.utils.ParameterUtils;
import io.github.robwin.swagger2markup.utils.PropertyUtils;
import io.github.robwin.swagger2markup.utils.TagUtils;
import io.swagger.models.HttpMethod;
import io.swagger.models.Operation;
import io.swagger.models.Path;
import io.swagger.models.Response;
import io.swagger.models.Tag;
import io.swagger.models.auth.SecuritySchemeDefinition;
import io.swagger.models.parameters.Parameter;
import io.swagger.models.properties.Property;
import io.swagger.util.Json;
import org.apache.commons.collections.CollectionUtils;
import org.apache.commons.collections.MapUtils;
import org.apache.commons.io.FileUtils;
import org.apache.commons.io.FilenameUtils;
import org.apache.commons.io.output.StringBuilderWriter;
import org.apache.commons.lang3.StringUtils;
import org.apache.commons.lang3.Validate;
import org.apache.commons.lang3.text.WordUtils;

import java.io.File;
import java.io.IOException;
import java.nio.charset.StandardCharsets;
import java.nio.file.Files;
import java.nio.file.Paths;
<<<<<<< HEAD
import java.util.ArrayList;
import java.util.Arrays;
import java.util.Collections;
import java.util.Comparator;
import java.util.LinkedHashSet;
import java.util.List;
import java.util.Map;
import java.util.ResourceBundle;
import java.util.Set;
import java.util.TreeSet;
import java.util.regex.Pattern;
=======
import java.util.*;
>>>>>>> 34cd890c

import static io.github.robwin.swagger2markup.utils.TagUtils.convertTagsListToMap;
import static io.github.robwin.swagger2markup.utils.TagUtils.getTagDescription;
import static org.apache.commons.lang3.StringUtils.defaultString;
import static org.apache.commons.lang3.StringUtils.isNotBlank;

/**
 * @author Robert Winkler
 */
public class PathsDocument extends MarkupDocument {

    private final String RESPONSE;
    private final String REQUEST;
    private final String PATHS;
    private final String RESOURCES;
    private final String PARAMETERS;
    private final String BODY_PARAMETER;
    private final String RESPONSES;
    private final String EXAMPLE_CURL;
    private final String EXAMPLE_REQUEST;
    private final String EXAMPLE_RESPONSE;

    private final String SECURITY;
    private final String TYPE_COLUMN;
    private final String HTTP_CODE_COLUMN;
    private final String PARAMETER;

    private static final String PATHS_ANCHOR = "paths";
    private static final String REQUEST_EXAMPLE_FILE_NAME = "http-request";
    private static final String RESPONSE_EXAMPLE_FILE_NAME = "http-response";
    private static final String CURL_EXAMPLE_FILE_NAME = "curl-request";
    private static final String DESCRIPTION_FOLDER_NAME = "paths";
    private static final String DESCRIPTION_FILE_NAME = "description";

    private boolean examplesAvailable;
    private String examplesFolderPath;
    private boolean handWrittenDescriptionsEnabled;
    private String descriptionsFolderPath;
    private final GroupBy pathsGroupedBy;
    private final int inlineSchemaDepthLevel;
    private final Comparator<String> tagOrdering;
    private final Comparator<PathOperation> operationOrdering;
    private final Comparator<Parameter> parameterOrdering;
    private final Comparator<String> responseOrdering;
    private boolean separatedOperationsEnabled;
    private String separatedOperationsFolder;
    private String pathsDocument;
    private final boolean flatBody;


    public PathsDocument(Swagger2MarkupConfig swagger2MarkupConfig, String outputDirectory){
        super(swagger2MarkupConfig, outputDirectory);

        ResourceBundle labels = ResourceBundle.getBundle("lang/labels",
                swagger2MarkupConfig.getOutputLanguage().toLocale());
        RESPONSE = labels.getString("response");
        REQUEST = labels.getString("request");
        PATHS = labels.getString("paths");
        RESOURCES = labels.getString("resources");
        PARAMETERS = labels.getString("parameters");
        BODY_PARAMETER = labels.getString("body_parameter");
        RESPONSES = labels.getString("responses");
        EXAMPLE_CURL = labels.getString("example_curl");
        EXAMPLE_REQUEST = labels.getString("example_request");
        EXAMPLE_RESPONSE = labels.getString("example_response");
        SECURITY = labels.getString("security");
        TYPE_COLUMN = labels.getString("type_column");
        HTTP_CODE_COLUMN = labels.getString("http_code_column");
        PARAMETER = labels.getString("parameter");

        this.pathsDocument = swagger2MarkupConfig.getPathsDocument();
        this.inlineSchemaDepthLevel = swagger2MarkupConfig.getInlineSchemaDepthLevel();
        this.pathsGroupedBy = swagger2MarkupConfig.getPathsGroupedBy();
        if(isNotBlank(swagger2MarkupConfig.getExamplesFolderPath())){
            this.examplesAvailable = true;
            this.examplesFolderPath = swagger2MarkupConfig.getExamplesFolderPath();
        }
        if(isNotBlank(swagger2MarkupConfig.getDescriptionsFolderPath())){
            this.handWrittenDescriptionsEnabled = true;
            this.descriptionsFolderPath = swagger2MarkupConfig.getDescriptionsFolderPath() + "/" + DESCRIPTION_FOLDER_NAME;
        }

        if(examplesAvailable){
            if (logger.isDebugEnabled()) {
                logger.debug("Include examples is enabled.");
            }
        }else{
            if (logger.isDebugEnabled()) {
                logger.debug("Include examples is disabled.");
            }
        }
        if(handWrittenDescriptionsEnabled){
            if (logger.isDebugEnabled()) {
                logger.debug("Include hand-written descriptions is enabled.");
            }
        }else{
            if (logger.isDebugEnabled()) {
                logger.debug("Include hand-written descriptions is disabled.");
            }
        }

        this.separatedOperationsEnabled = swagger2MarkupConfig.isSeparatedOperations();
        this.separatedOperationsFolder = swagger2MarkupConfig.getSeparatedOperationsFolder();
        if(this.separatedOperationsEnabled){
            if (logger.isDebugEnabled()) {
                logger.debug("Create separated operation files is enabled.");
            }
            Validate.notEmpty(outputDirectory, "Output directory is required for separated operation files!");
        }else{
            if (logger.isDebugEnabled()) {
                logger.debug("Create separated operation files is disabled.");
            }
        }
        this.tagOrdering = swagger2MarkupConfig.getTagOrdering();
        this.operationOrdering = swagger2MarkupConfig.getOperationOrdering();
        this.parameterOrdering = swagger2MarkupConfig.getParameterOrdering();
        this.responseOrdering = swagger2MarkupConfig.getResponseOrdering();

        this.flatBody = swagger2MarkupConfig.isFlatBody();
    }

    /**
     * Builds the paths markup document.
     *
     * @return the the paths markup document
     */
    @Override
    public MarkupDocument build(){
        operations();
        return this;
    }

    private void addPathsTitle(String title) {
        this.markupDocBuilder.sectionTitleWithAnchorLevel1(title, PATHS_ANCHOR);
    }

    /**
     * Builds all operations of the Swagger model. Either grouped as-is or by tags.
     */
    private void operations(){
        Set<PathOperation> allOperations = new LinkedHashSet<>();
        Map<String, Path> paths = swagger.getPaths();

        if (paths != null) {
            for (Map.Entry<String, Path> path : paths.entrySet()) {
                Map<HttpMethod, Operation> operations = path.getValue().getOperationMap();

                if (operations != null) {
                    for (Map.Entry<HttpMethod, Operation> operation : operations.entrySet()) {
                        allOperations.add(new PathOperation(operation.getKey(), path.getKey(), operation.getValue()));
                    }
                }
            }
        }

        if (allOperations.size() > 0) {

            if (pathsGroupedBy == GroupBy.AS_IS) {
                addPathsTitle(PATHS);

                if (this.operationOrdering != null) {
                    Set<PathOperation> sortedOperations = new TreeSet<>(this.operationOrdering);
                    sortedOperations.addAll(allOperations);
                    allOperations = sortedOperations;
                }

                for (PathOperation operation : allOperations) {
                    processOperation(operation);
                }


            } else {
                addPathsTitle(RESOURCES);

                Multimap<String, PathOperation> operationsGroupedByTag = TagUtils.groupOperationsByTag(allOperations, tagOrdering, operationOrdering);

                Map<String, Tag> tagsMap = convertTagsListToMap(swagger.getTags());
                for (String tagName : operationsGroupedByTag.keySet()) {
                    this.markupDocBuilder.sectionTitleLevel2(WordUtils.capitalize(tagName));

                    Optional<String> tagDescription = getTagDescription(tagsMap, tagName);
                    if (tagDescription.isPresent()) {
                        this.markupDocBuilder.paragraph(tagDescription.get());
                    }

                    for (PathOperation operation : operationsGroupedByTag.get(tagName)) {
                        processOperation(operation);
                    }
                }
            }
        }

    }

    /**
     * Create the operation filename depending on the generation mode
     * @param operation operation
     * @return operation filename
     */
    private String resolveOperationDocument(PathOperation operation) {
        if (this.separatedOperationsEnabled)
            return new File(this.separatedOperationsFolder, this.markupDocBuilder.addfileExtension(normalizeFileName(operation.getId()))).getPath();
        else
            return this.markupDocBuilder.addfileExtension(this.pathsDocument);
    }

    /**
     * Generate operations depending on the generation mode.
     * @param operation operation
     */
    private void processOperation(PathOperation operation) {
        if (separatedOperationsEnabled) {
            MarkupDocBuilder pathDocBuilder = this.markupDocBuilder.copy();
            operation(operation, pathDocBuilder);
            File operationFile = new File(outputDirectory, resolveOperationDocument(operation));

            try {
                String operationDirectory = FilenameUtils.getFullPath(operationFile.getPath());
                String operationFileName = FilenameUtils.getName(operationFile.getPath());

                pathDocBuilder.writeToFileWithoutExtension(operationDirectory, operationFileName, StandardCharsets.UTF_8);
            } catch (IOException e) {
                if (logger.isWarnEnabled()) {
                    logger.warn(String.format("Failed to write operation file: %s", operationFile), e);
                }
            }
            if (logger.isInfoEnabled()) {
                logger.info("Separate operation file produced: {}", operationFile);
            }

            operationRef(operation, this.markupDocBuilder);

        } else {
            operation(operation, this.markupDocBuilder);
        }

        if (logger.isInfoEnabled()) {
            logger.info("Operation processed: {}", operation);
        }
    }


    /**
     * Returns the operation name depending on available informations.
     * The summary is used to name the operation, or else the operation summary is used.
     * @param operation operation
     * @return operation name
     */
    private String operationName(PathOperation operation) {
      return operation.getTitle();
    }

    /**
     * Builds an operation.
     *
     * @param operation the Swagger Operation
     * @param docBuilder the docbuilder do use for output
     */
    private void operation(PathOperation operation, MarkupDocBuilder docBuilder) {
        if(operation != null){
            operationTitle(operation, docBuilder);
            descriptionSection(operation, docBuilder);
            inlineDefinitions(parametersSection(operation, docBuilder), operation.getPath() + " " + operation.getMethod(), inlineSchemaDepthLevel, docBuilder);
            inlineDefinitions(bodyParameterSection(operation, docBuilder), operation.getPath() + " " + operation.getMethod(), inlineSchemaDepthLevel, docBuilder);
            inlineDefinitions(responsesSection(operation, docBuilder), operation.getPath() + " " + operation.getMethod(), inlineSchemaDepthLevel, docBuilder);
            consumesSection(operation, docBuilder);
            producesSection(operation, docBuilder);
            tagsSection(operation, docBuilder);
            securitySchemeSection(operation, docBuilder);
            examplesSection(operation, docBuilder);
        }
    }

    /**
     * Builds a cross-reference to a separated operation file
     * @param operation the Swagger Operation
     * @param docBuilder the docbuilder do use for output
     */
    private void operationRef(PathOperation operation, MarkupDocBuilder docBuilder) {
        String document = resolveOperationDocument(operation);
        String operationName = operationName(operation);

        addOperationTitle(docBuilder.copy().crossReference(document, operationName, operationName).toString(), "ref-" + operationName, docBuilder);
    }

    /**
     * Adds the operation title to the document. If the operation has a summary, the title is the summary.
     * Otherwise the title is the method of the operation and the URL of the operation.
     *
     * @param operation the Swagger Operation
     * @param docBuilder the docbuilder do use for output
     */
    private void operationTitle(PathOperation operation, MarkupDocBuilder docBuilder) {
        String operationName = operationName(operation);

        addOperationTitle(operationName, null, docBuilder);
        if(operationName.equals(operation.getOperation().getSummary())) {
            docBuilder.listing(operation.getMethod() + " " + operation.getPath());
        }
    }

    /**
     * Adds a operation title to the document.
     *
     * @param title the operation title
     * @param anchor optional anchor (null => auto-generate from title)
     * @param docBuilder the docbuilder do use for output
     */
    private void addOperationTitle(String title, String anchor, MarkupDocBuilder docBuilder) {
        if(pathsGroupedBy == GroupBy.AS_IS){
            docBuilder.sectionTitleWithAnchorLevel2(title, anchor);
        }else{
            docBuilder.sectionTitleWithAnchorLevel3(title, anchor);
        }
    }

    /**
     * Adds a operation section title to the document.
     *
     * @param title the operation title
     * @param docBuilder the docbuilder do use for output
     */
    private void addOperationSectionTitle(String title, MarkupDocBuilder docBuilder) {
        if(pathsGroupedBy == GroupBy.AS_IS){
            docBuilder.sectionTitleLevel3(title);
        }else{
            docBuilder.sectionTitleLevel4(title);
        }
    }

    /**
     * Adds a operation description to the document.
     * If hand-written descriptions exist, it tries to load the description from a file.
     * If the file cannot be read, the description of the operation is returned.
     * Operation folder search order :
     * - normalizeOperationFileName(operation.operationId)
     * - then, normalizeOperationFileName(operation.method + " " + operation.path)
     * - then, normalizeOperationFileName(operation.summary)
     *
     * @param operation the Swagger Operation
     * @param docBuilder the docbuilder do use for output
     */
    private void descriptionSection(PathOperation operation, MarkupDocBuilder docBuilder) {
        if(handWrittenDescriptionsEnabled){
            Optional<String> description = handWrittenOperationDescription(normalizeFileName(operation.getId()), DESCRIPTION_FILE_NAME);
            if (!description.isPresent())
                description = handWrittenOperationDescription(normalizeFileName(operation.getTitle()), DESCRIPTION_FILE_NAME);

            if (description.isPresent()) {
                operationDescription(description.get(), docBuilder);
            } else {
                if (logger.isInfoEnabled()) {
                    logger.info("Hand-written description cannot be read. Trying to use description from Swagger source.");
                }
                operationDescription(operation.getOperation().getDescription(), docBuilder);
            }
        }else {
            operationDescription(operation.getOperation().getDescription(), docBuilder);
        }
    }

    private void operationDescription(String description, MarkupDocBuilder docBuilder) {
        if (isNotBlank(description)) {
            addOperationSectionTitle(DESCRIPTION, docBuilder);
            docBuilder.paragraph(description);
        }
    }

    /**
     * Filter parameters to display in parameters section
     * @param parameter parameter to filter
     * @return true if parameter can be displayed
     */
    private boolean filterParameter(Parameter parameter) {
        return (!this.flatBody || !StringUtils.equals(parameter.getIn(), "body"));
    }

    private List<ObjectType> parametersSection(PathOperation operation, MarkupDocBuilder docBuilder) {
        List<Parameter> parameters = operation.getOperation().getParameters();
        if (this.parameterOrdering != null)
            Collections.sort(parameters, this.parameterOrdering);
        List<ObjectType> localDefinitions = new ArrayList<>();

        boolean displayParameters = false;
        if (CollectionUtils.isNotEmpty(parameters))
            for (Parameter p : parameters)
              if (filterParameter(p)) {
                  displayParameters = true;
                  break;
              }

        if (displayParameters) {
            List<List<String>> cells = new ArrayList<>();
            List<MarkupTableColumn> cols = Arrays.asList(
                    new MarkupTableColumn(TYPE_COLUMN, 1).withMarkupSpecifiers(MarkupLanguage.ASCIIDOC, ".^1"),
                    new MarkupTableColumn(NAME_COLUMN, 1).withMarkupSpecifiers(MarkupLanguage.ASCIIDOC, ".^1h"),
                    new MarkupTableColumn(DESCRIPTION_COLUMN, 6).withMarkupSpecifiers(MarkupLanguage.ASCIIDOC, ".^6"),
                    new MarkupTableColumn(REQUIRED_COLUMN, 1).withMarkupSpecifiers(MarkupLanguage.ASCIIDOC, ".^1"),
                    new MarkupTableColumn(SCHEMA_COLUMN, 1).withMarkupSpecifiers(MarkupLanguage.ASCIIDOC, ".^1"),
                    new MarkupTableColumn(DEFAULT_COLUMN, 1).withMarkupSpecifiers(MarkupLanguage.ASCIIDOC, ".^1"));
            for(Parameter parameter : parameters) {
                if (filterParameter(parameter)) {
                    Type type = ParameterUtils.getType(parameter, new DefinitionDocumentResolverFromOperation());

                    if (inlineSchemaDepthLevel > 0 && type instanceof ObjectType) {
                        if (MapUtils.isNotEmpty(((ObjectType) type).getProperties())) {
                            String localTypeName = parameter.getName();

                            type.setName(localTypeName);
                            type.setUniqueName(operation.getId() + " " + localTypeName);
                            localDefinitions.add((ObjectType)type);
                            type = new RefType(type);
                        }
                    }
                    String parameterType = WordUtils.capitalize(parameter.getIn());

                    List<String> content = Arrays.asList(
                            parameterType,
                            parameter.getName(),
                            parameterDescription(operation, parameter),
                            Boolean.toString(parameter.getRequired()),
                            type.displaySchema(markupDocBuilder),
                            ParameterUtils.getDefaultValue(parameter));
                    cells.add(content);
                }
            }
            addOperationSectionTitle(PARAMETERS, docBuilder);
            docBuilder.tableWithColumnSpecs(cols, cells);
        }

        return localDefinitions;
    }

    /**
     * Builds the body parameter section, if {@code Swagger2MarkupConfig.isIsolatedBody()} is true
     * @param operation the Swagger Operation
     * @param docBuilder the docbuilder do use for output
     * @return a list of inlined types.
     */
    private List<ObjectType> bodyParameterSection(PathOperation operation, MarkupDocBuilder docBuilder) {
        List<ObjectType> localDefinitions = new ArrayList<>();

        if (this.flatBody) {
            List<Parameter> parameters = operation.getOperation().getParameters();
            if (CollectionUtils.isNotEmpty(parameters)) {
                for (Parameter parameter : parameters) {
                    if (StringUtils.equals(parameter.getIn(), "body")) {
                        Type type = ParameterUtils.getType(parameter, new DefinitionDocumentResolverFromOperation());

                        addOperationSectionTitle(BODY_PARAMETER, docBuilder);
                        if (isNotBlank(parameter.getDescription())) {
                            docBuilder.paragraph(parameter.getDescription());
                        }

                        MarkupDocBuilder typeInfos = MarkupDocBuilders.documentBuilder(this.markupLanguage);
                        typeInfos.italicText(REQUIRED_COLUMN).textLine(": " + parameter.getRequired());
                        typeInfos.italicText(NAME_COLUMN).textLine(": " + parameter.getName());
                        if (!(type instanceof ObjectType)) {
                            typeInfos.italicText(TYPE_COLUMN).textLine(": " + type.displaySchema(docBuilder));

                            docBuilder.paragraph(typeInfos.toString());
                        } else {
                            docBuilder.paragraph(typeInfos.toString());

                            localDefinitions.addAll(typeProperties((ObjectType)type, operation.getId(), this.inlineSchemaDepthLevel, new PropertyDescriptor(type), new DefinitionDocumentResolverFromOperation(), docBuilder));
                        }
                    }
                }
            }
        }

        return localDefinitions;
    }

    /**
     * Retrieves the description of a parameter, or otherwise an empty String.
     * If hand-written descriptions exist, it tries to load the description from a file.
     * If the file cannot be read, the description of the parameter is returned.
     * Operation folder search order :
     * - normalizeOperationFileName(operation.operationId)
     * - then, normalizeOperationFileName(operation.method + " " + operation.path)
     * - then, normalizeOperationFileName(operation.summary)
     *
     * @param operation the Swagger Operation
     * @param parameter the Swagger Parameter
     * @return the description of a parameter.
     */
    private String parameterDescription(final PathOperation operation, Parameter parameter){
        if (handWrittenDescriptionsEnabled) {
            final String parameterName = parameter.getName();
            if (isNotBlank(parameterName)) {
                Optional<String> description = handWrittenOperationDescription(new File(normalizeFileName(operation.getId()), parameterName).getPath(), DESCRIPTION_FILE_NAME);
                if (!description.isPresent())
                    description = handWrittenOperationDescription(new File(normalizeFileName(operation.getTitle()), parameterName).getPath(), DESCRIPTION_FILE_NAME);

                if (description.isPresent()) {
                    return description.get();
                } else {
                    if (logger.isWarnEnabled()) {
                        logger.warn("Hand-written description file cannot be read. Trying to use description from Swagger source.");
                    }
                    return defaultString(parameter.getDescription());
                }
            } else {
                if (logger.isWarnEnabled()) {
                    logger.warn("Hand-written description file cannot be read, because name of parameter is empty. Trying to use description from Swagger source.");
                }
                return defaultString(parameter.getDescription());
            }
        } else {
            return defaultString(parameter.getDescription());
        }
    }

    private void consumesSection(PathOperation operation, MarkupDocBuilder docBuilder) {
        List<String> consumes = operation.getOperation().getConsumes();
        if(CollectionUtils.isNotEmpty(consumes)){
            addOperationSectionTitle(CONSUMES, docBuilder);
            docBuilder.unorderedList(consumes);
        }

    }

    private void producesSection(PathOperation operation, MarkupDocBuilder docBuilder) {
        List<String> produces = operation.getOperation().getProduces();
        if(CollectionUtils.isNotEmpty(produces)){
            addOperationSectionTitle(PRODUCES, docBuilder);
            docBuilder.unorderedList(produces);
        }
    }

    private void tagsSection(PathOperation operation, MarkupDocBuilder docBuilder) {
        if(pathsGroupedBy == GroupBy.AS_IS) {
            List<String> tags = operation.getOperation().getTags();
            if (CollectionUtils.isNotEmpty(tags)) {
                addOperationSectionTitle(TAGS, docBuilder);
                Set<String> sortedTags;
                if (tagOrdering == null)
                    sortedTags = new LinkedHashSet<>();
                else
                    sortedTags = new TreeSet<>(this.tagOrdering);
                sortedTags.addAll(tags);
                docBuilder.unorderedList(new ArrayList<>(sortedTags));
            }
        }
    }

    /**
     * Builds the example section of a Swagger Operation. Tries to load the examples from
     * curl-request.adoc, http-request.adoc and http-response.adoc or
     * curl-request.md, http-request.md and http-response.md.
     * Operation folder search order :
     * - normalizeOperationFileName(operation.operationId)
     * - then, normalizeOperationFileName(operation.method + " " + operation.path)
     * - then, normalizeOperationFileName(operation.summary)
     *
     * @param operation the Swagger Operation
     * @param docBuilder the docbuilder do use for output
     */
    private void examplesSection(PathOperation operation, MarkupDocBuilder docBuilder) {
<<<<<<< HEAD

        Optional<String> curlExample = Optional.absent();
        Optional<String> requestExample = Optional.absent();
        Optional<String> responseExample = Optional.absent();
        Optional<Map<String, Object>> generatedRequestExampleMap;
        Optional<Map<String, Object>> generatedResponseExampleMap;

        if(examplesAvailable){
            curlExample = exampleFromFile(normalizeOperationFileName(operation.getId()), CURL_EXAMPLE_FILE_NAME);
            if (!curlExample.isPresent())
                curlExample = exampleFromFile(normalizeOperationFileName(operation.getTitle()), CURL_EXAMPLE_FILE_NAME);
            requestExample = exampleFromFile(normalizeOperationFileName(operation.getId()), REQUEST_EXAMPLE_FILE_NAME);
            if (!requestExample.isPresent())
                requestExample = exampleFromFile(normalizeOperationFileName(operation.getTitle()), REQUEST_EXAMPLE_FILE_NAME);
            responseExample = exampleFromFile(normalizeOperationFileName(operation.getId()), RESPONSE_EXAMPLE_FILE_NAME);
            if (!responseExample.isPresent())
                responseExample = exampleFromFile(normalizeOperationFileName(operation.getTitle()), RESPONSE_EXAMPLE_FILE_NAME);
        }

        generatedRequestExampleMap = ExamplesUtil.generateRequestExampleMap(operation, swagger.getDefinitions(), markupDocBuilder);
        generatedResponseExampleMap = ExamplesUtil.generateResponseExampleMap(operation.getOperation(), swagger.getDefinitions(), markupDocBuilder);

        if(curlExample.isPresent()){
            addOperationSectionTitle(EXAMPLE_CURL, docBuilder);
            docBuilder.paragraph(curlExample.get());
        }

        if (requestExample.isPresent() || generatedRequestExampleMap.isPresent()) {
            addOperationSectionTitle(EXAMPLE_REQUEST, docBuilder);
=======
        if(examplesEnabled){
            Optional<String> curlExample = example(normalizeFileName(operation.getId()), CURL_EXAMPLE_FILE_NAME);
            if (!curlExample.isPresent())
                curlExample = example(normalizeFileName(operation.getTitle()), CURL_EXAMPLE_FILE_NAME);

            if(curlExample.isPresent()){
                addOperationSectionTitle(EXAMPLE_CURL, docBuilder);
                docBuilder.paragraph(curlExample.get());
            }

            Optional<String> requestExample = example(normalizeFileName(operation.getId()), REQUEST_EXAMPLE_FILE_NAME);
            if (!requestExample.isPresent())
                requestExample = example(normalizeFileName(operation.getTitle()), REQUEST_EXAMPLE_FILE_NAME);

>>>>>>> 34cd890c
            if(requestExample.isPresent()){
                docBuilder.paragraph(requestExample.get());
            }
<<<<<<< HEAD
            if (generatedRequestExampleMap.isPresent() && generatedRequestExampleMap.get().size() > 0) {
                for (Map.Entry<String, Object> request : generatedRequestExampleMap.get().entrySet()) {
                    docBuilder.sectionTitleLevel4(REQUEST + ' ' + request.getKey() + ":");
                    //Workaround to support text formatting in listing block:
                    docBuilder.textLine("[subs=\"quotes\"]");
                    docBuilder.listing(Json.pretty(request.getValue()));
                }
            }
        }

        if (responseExample.isPresent() || generatedResponseExampleMap.isPresent()) {
            addOperationSectionTitle(EXAMPLE_RESPONSE, docBuilder);
            if (responseExample.isPresent()){
=======

            Optional<String> responseExample = example(normalizeFileName(operation.getId()), RESPONSE_EXAMPLE_FILE_NAME);
            if (!responseExample.isPresent())
                responseExample = example(normalizeFileName(operation.getTitle()), RESPONSE_EXAMPLE_FILE_NAME);

            if(responseExample.isPresent()){
                addOperationSectionTitle(EXAMPLE_RESPONSE, docBuilder);
>>>>>>> 34cd890c
                docBuilder.paragraph(responseExample.get());
            }
            if (generatedResponseExampleMap.isPresent() && generatedResponseExampleMap.get().size() > 0) {
                for (Map.Entry<String, Object> response : generatedResponseExampleMap.get().entrySet()) {
                    docBuilder.sectionTitleLevel4(RESPONSE + ' ' + response.getKey() + ':');
                    docBuilder.listing(Json.pretty(response.getValue()));
                }
            }
        }
    }

    /**
     * Reads an example
     *
     * @param exampleFolder the name of the folder where the example file resides
     * @param exampleFileName the name of the example file
     * @return the content of the file
     */
    private Optional<String> exampleFromFile(String exampleFolder, String exampleFileName) {
        for (String fileNameExtension : markupLanguage.getFileNameExtensions()) {
            java.nio.file.Path path = Paths.get(examplesFolderPath, exampleFolder, exampleFileName + fileNameExtension);
            if (Files.isReadable(path)) {
                if (logger.isInfoEnabled()) {
                    logger.info("Example file processed: {}", path);
                }
                try {
                    return Optional.of(FileUtils.readFileToString(path.toFile(), StandardCharsets.UTF_8).trim());
                } catch (IOException e) {
                    if (logger.isWarnEnabled()) {
                        logger.warn(String.format("Failed to read example file: %s", path),  e);
                    }
                }
            } else {
                if (logger.isWarnEnabled()) {
                    logger.warn("Example file is not readable: {}", path);
                }
            }
        }
        if (logger.isWarnEnabled()) {
            logger.warn("No example file found with correct file name extension in folder: {}", Paths.get(examplesFolderPath, exampleFolder));
        }
        return Optional.absent();
    }

    /**
     * Builds the security section of a Swagger Operation.
     *
     * @param operation the Swagger Operation
     * @param docBuilder the MarkupDocBuilder document builder
     */
    private void securitySchemeSection(PathOperation operation, MarkupDocBuilder docBuilder) {
        List<Map<String, List<String>>> securitySchemes = operation.getOperation().getSecurity();
        if (CollectionUtils.isNotEmpty(securitySchemes)) {
            addOperationSectionTitle(SECURITY, docBuilder);
            Map<String, SecuritySchemeDefinition> securityDefinitions = swagger.getSecurityDefinitions();
            List<List<String>> cells = new ArrayList<>();
            List<MarkupTableColumn> cols = Arrays.asList(
                    new MarkupTableColumn(TYPE_COLUMN, 1).withMarkupSpecifiers(MarkupLanguage.ASCIIDOC, ".^1"),
                    new MarkupTableColumn(NAME_COLUMN, 1).withMarkupSpecifiers(MarkupLanguage.ASCIIDOC, ".^1h"),
                    new MarkupTableColumn(SCOPES_COLUMN, 6).withMarkupSpecifiers(MarkupLanguage.ASCIIDOC, ".^6"));
            for (Map<String, List<String>> securityScheme : securitySchemes) {
                for (Map.Entry<String, List<String>> securityEntry : securityScheme.entrySet()) {
                    String securityKey = securityEntry.getKey();
                    String type = "UNKNOWN";
                    if (securityDefinitions != null && securityDefinitions.containsKey(securityKey)) {
                        type = securityDefinitions.get(securityKey).getType();
                    }
                    List<String> content = Arrays.asList(type, docBuilder.copy().crossReference(securityKey, securityKey).toString(),
                            Joiner.on(",").join(securityEntry.getValue()));
                    cells.add(content);
                }
            }
            docBuilder.tableWithColumnSpecs(cols, cells);
        }
    }

    /**
     * Reads a hand-written description
     *
     * @param descriptionFolder the name of the folder where the description file resides
     * @param descriptionFileName the name of the description file
     * @return the content of the file
     */
    private Optional<String> handWrittenOperationDescription(String descriptionFolder, String descriptionFileName){
        for (String fileNameExtension : markupLanguage.getFileNameExtensions()) {
            java.nio.file.Path path = Paths.get(descriptionsFolderPath, descriptionFolder, descriptionFileName + fileNameExtension);
            if (Files.isReadable(path)) {
                if (logger.isInfoEnabled()) {
                    logger.info("Description file processed: {}", path);
                }
                try {
                    return Optional.of(FileUtils.readFileToString(path.toFile(), StandardCharsets.UTF_8).trim());
                } catch (IOException e) {
                    if (logger.isWarnEnabled()) {
                        logger.warn(String.format("Failed to read description file: %s", path),  e);
                    }
                }
            } else {
                if (logger.isWarnEnabled()) {
                    logger.warn("Description file is not readable: {}", path);
                }
            }
        }
        if (logger.isWarnEnabled()) {
            logger.warn("No description file found with correct file name extension in folder: {}", Paths.get(descriptionsFolderPath, descriptionFolder));
        }
        return Optional.absent();
    }

    private List<ObjectType> responsesSection(PathOperation operation, MarkupDocBuilder docBuilder) {
        Map<String, Response> responses = operation.getOperation().getResponses();
        List<ObjectType> localDefinitions = new ArrayList<>();

        if(MapUtils.isNotEmpty(responses)){
            List<List<String>> cells = new ArrayList<>();
            List<MarkupTableColumn> cols = Arrays.asList(
                    new MarkupTableColumn(HTTP_CODE_COLUMN, 1).withMarkupSpecifiers(MarkupLanguage.ASCIIDOC, ".^1h"),
                    new MarkupTableColumn(DESCRIPTION_COLUMN, 6).withMarkupSpecifiers(MarkupLanguage.ASCIIDOC, ".^6"),
                    new MarkupTableColumn(SCHEMA_COLUMN, 1).withMarkupSpecifiers(MarkupLanguage.ASCIIDOC, ".^1"));
            Set<String> responseNames;
            if (this.responseOrdering == null)
                responseNames = new LinkedHashSet<>();
            else
                responseNames = new TreeSet<>(this.responseOrdering);
            responseNames.addAll(responses.keySet());

            for(String responseName : responseNames){
                Response response = responses.get(responseName);

                if(response.getSchema() != null){
                    Property property = response.getSchema();
                    Type type = PropertyUtils.getType(property, new DefinitionDocumentResolverFromOperation());
                    if (this.inlineSchemaDepthLevel > 0 && type instanceof ObjectType) {
                        if (MapUtils.isNotEmpty(((ObjectType) type).getProperties())) {
                            String localTypeName = RESPONSE + " " + responseName;

                            type.setName(localTypeName);
                            type.setUniqueName(operation.getId() + " " + localTypeName);
                            localDefinitions.add((ObjectType)type);
                            type = new RefType(type);
                        }
                    }
                    cells.add(Arrays.asList(responseName, response.getDescription(), type.displaySchema(markupDocBuilder)));
                }else{
                    cells.add(Arrays.asList(responseName, response.getDescription(), NO_CONTENT));
                }
            }
            addOperationSectionTitle(RESPONSES, docBuilder);
            docBuilder.tableWithColumnSpecs(cols, cells);
        }
        return localDefinitions;
    }

    /**
     * Builds the title of an inline schema.
     * Inline definitions should never been referenced in TOC because they have no real existence, so they are just text.
     * @param title inline schema title
     * @param anchor inline schema anchor
     * @param docBuilder the docbuilder do use for output
     */
    private void addInlineDefinitionTitle(String title, String anchor, MarkupDocBuilder docBuilder) {
        docBuilder.anchor(anchor);
        docBuilder.newLine();
        docBuilder.boldTextLine(title);
    }

    /**
     * Builds inline schema definitions
     * @param definitions all inline definitions to display
     * @param uniquePrefix unique prefix to prepend to inline object names to enforce unicity
     * @param depth current inline schema depth
     * @param docBuilder the docbuilder do use for output
     */
    private void inlineDefinitions(List<ObjectType> definitions, String uniquePrefix, int depth, MarkupDocBuilder docBuilder) {
        if(CollectionUtils.isNotEmpty(definitions)){
            for (ObjectType definition: definitions) {
                addInlineDefinitionTitle(definition.getName(), definition.getUniqueName(), docBuilder);

                List<ObjectType> localDefinitions = typeProperties(definition, uniquePrefix, depth, new PropertyDescriptor(definition), new DefinitionDocumentResolverFromOperation(), docBuilder);
                for (ObjectType localDefinition : localDefinitions)
                    inlineDefinitions(Collections.singletonList(localDefinition), uniquePrefix, depth - 1, docBuilder);
            }
        }

    }

    /**
     * Overrides definition document resolver functor for inter-document cross-references from operations files.
     * This implementation adapt the relative paths to definitions files
     */
    class DefinitionDocumentResolverFromOperation extends DefinitionDocumentResolverDefault {

        public DefinitionDocumentResolverFromOperation() {}

        public String apply(String definitionName) {
            String defaultResolver = super.apply(definitionName);

            if (defaultResolver != null && separatedOperationsEnabled)
                return interDocumentCrossReferencesPrefix + new File("..", defaultResolver).getPath();
            else
                return defaultResolver;
        }
    }
}<|MERGE_RESOLUTION|>--- conflicted
+++ resolved
@@ -58,7 +58,6 @@
 import java.nio.charset.StandardCharsets;
 import java.nio.file.Files;
 import java.nio.file.Paths;
-<<<<<<< HEAD
 import java.util.ArrayList;
 import java.util.Arrays;
 import java.util.Collections;
@@ -70,9 +69,6 @@
 import java.util.Set;
 import java.util.TreeSet;
 import java.util.regex.Pattern;
-=======
-import java.util.*;
->>>>>>> 34cd890c
 
 import static io.github.robwin.swagger2markup.utils.TagUtils.convertTagsListToMap;
 import static io.github.robwin.swagger2markup.utils.TagUtils.getTagDescription;
@@ -633,7 +629,6 @@
      * @param docBuilder the docbuilder do use for output
      */
     private void examplesSection(PathOperation operation, MarkupDocBuilder docBuilder) {
-<<<<<<< HEAD
 
         Optional<String> curlExample = Optional.absent();
         Optional<String> requestExample = Optional.absent();
@@ -642,15 +637,15 @@
         Optional<Map<String, Object>> generatedResponseExampleMap;
 
         if(examplesAvailable){
-            curlExample = exampleFromFile(normalizeOperationFileName(operation.getId()), CURL_EXAMPLE_FILE_NAME);
+            curlExample = exampleFromFile(normalizeFileName(operation.getId()), CURL_EXAMPLE_FILE_NAME);
             if (!curlExample.isPresent())
-                curlExample = exampleFromFile(normalizeOperationFileName(operation.getTitle()), CURL_EXAMPLE_FILE_NAME);
-            requestExample = exampleFromFile(normalizeOperationFileName(operation.getId()), REQUEST_EXAMPLE_FILE_NAME);
+                curlExample = exampleFromFile(normalizeFileName(operation.getTitle()), CURL_EXAMPLE_FILE_NAME);
+            requestExample = exampleFromFile(normalizeFileName(operation.getId()), REQUEST_EXAMPLE_FILE_NAME);
             if (!requestExample.isPresent())
-                requestExample = exampleFromFile(normalizeOperationFileName(operation.getTitle()), REQUEST_EXAMPLE_FILE_NAME);
-            responseExample = exampleFromFile(normalizeOperationFileName(operation.getId()), RESPONSE_EXAMPLE_FILE_NAME);
+                requestExample = exampleFromFile(normalizeFileName(operation.getTitle()), REQUEST_EXAMPLE_FILE_NAME);
+            responseExample = exampleFromFile(normalizeFileName(operation.getId()), RESPONSE_EXAMPLE_FILE_NAME);
             if (!responseExample.isPresent())
-                responseExample = exampleFromFile(normalizeOperationFileName(operation.getTitle()), RESPONSE_EXAMPLE_FILE_NAME);
+                responseExample = exampleFromFile(normalizeFileName(operation.getTitle()), RESPONSE_EXAMPLE_FILE_NAME);
         }
 
         generatedRequestExampleMap = ExamplesUtil.generateRequestExampleMap(operation, swagger.getDefinitions(), markupDocBuilder);
@@ -663,26 +658,9 @@
 
         if (requestExample.isPresent() || generatedRequestExampleMap.isPresent()) {
             addOperationSectionTitle(EXAMPLE_REQUEST, docBuilder);
-=======
-        if(examplesEnabled){
-            Optional<String> curlExample = example(normalizeFileName(operation.getId()), CURL_EXAMPLE_FILE_NAME);
-            if (!curlExample.isPresent())
-                curlExample = example(normalizeFileName(operation.getTitle()), CURL_EXAMPLE_FILE_NAME);
-
-            if(curlExample.isPresent()){
-                addOperationSectionTitle(EXAMPLE_CURL, docBuilder);
-                docBuilder.paragraph(curlExample.get());
-            }
-
-            Optional<String> requestExample = example(normalizeFileName(operation.getId()), REQUEST_EXAMPLE_FILE_NAME);
-            if (!requestExample.isPresent())
-                requestExample = example(normalizeFileName(operation.getTitle()), REQUEST_EXAMPLE_FILE_NAME);
-
->>>>>>> 34cd890c
             if(requestExample.isPresent()){
                 docBuilder.paragraph(requestExample.get());
             }
-<<<<<<< HEAD
             if (generatedRequestExampleMap.isPresent() && generatedRequestExampleMap.get().size() > 0) {
                 for (Map.Entry<String, Object> request : generatedRequestExampleMap.get().entrySet()) {
                     docBuilder.sectionTitleLevel4(REQUEST + ' ' + request.getKey() + ":");
@@ -696,15 +674,6 @@
         if (responseExample.isPresent() || generatedResponseExampleMap.isPresent()) {
             addOperationSectionTitle(EXAMPLE_RESPONSE, docBuilder);
             if (responseExample.isPresent()){
-=======
-
-            Optional<String> responseExample = example(normalizeFileName(operation.getId()), RESPONSE_EXAMPLE_FILE_NAME);
-            if (!responseExample.isPresent())
-                responseExample = example(normalizeFileName(operation.getTitle()), RESPONSE_EXAMPLE_FILE_NAME);
-
-            if(responseExample.isPresent()){
-                addOperationSectionTitle(EXAMPLE_RESPONSE, docBuilder);
->>>>>>> 34cd890c
                 docBuilder.paragraph(responseExample.get());
             }
             if (generatedResponseExampleMap.isPresent() && generatedResponseExampleMap.get().size() > 0) {
