/*
 *
 *  Copyright 2015 Robert Winkler
 *
 *  Licensed under the Apache License, Version 2.0 (the "License");
 *  you may not use this file except in compliance with the License.
 *  You may obtain a copy of the License at
 *
 *         http://www.apache.org/licenses/LICENSE-2.0
 *
 *  Unless required by applicable law or agreed to in writing, software
 *  distributed under the License is distributed on an "AS IS" BASIS,
 *  WITHOUT WARRANTIES OR CONDITIONS OF ANY KIND, either express or implied.
 *  See the License for the specific language governing permissions and
 *  limitations under the License.
 *
 *
 */
package io.github.robwin.swagger2markup;

import com.google.common.collect.ImmutableMap;
import com.google.common.collect.ImmutableSet;
import com.google.common.collect.Maps;
import com.google.common.collect.Sets;
import io.github.robwin.markup.builder.MarkupLanguage;
import org.apache.commons.io.FileUtils;
import org.apache.commons.io.IOUtils;
import org.junit.Test;

import java.io.File;
import java.io.IOException;
import java.nio.charset.Charset;
import java.nio.file.Files;
import java.util.List;
import java.util.Map;
import java.util.Set;

import static java.util.Arrays.asList;
import static org.assertj.core.api.Assertions.fail;
import static org.assertj.core.api.Assertions.failBecauseExceptionWasNotThrown;
import static org.assertj.core.api.BDDAssertions.assertThat;

public class Swagger2MarkupConverterTest {


    @Test
    public void testSwagger2AsciiDocConversionFromString() throws IOException {
        //Given
        String swaggerJsonString = IOUtils.toString(getClass().getResourceAsStream("/json/swagger.json"));
        File outputDirectory = new File("build/docs/asciidoc/generated");
        FileUtils.deleteQuietly(outputDirectory);

        //When
        Swagger2MarkupConverter.fromString(swaggerJsonString).build()
                .intoFolder(outputDirectory.getAbsolutePath());

        //Then
        String[] directories = outputDirectory.list();
        assertThat(directories).hasSize(3).containsAll(asList("definitions.adoc", "overview.adoc", "paths.adoc"));
    }


    @Test
    public void testSwagger2AsciiDocConversion() throws IOException {
        //Given
        File file = new File(Swagger2MarkupConverterTest.class.getResource("/json/swagger.json").getFile());
        File outputDirectory = new File("build/docs/asciidoc/generated");
        FileUtils.deleteQuietly(outputDirectory);

        //When
        Swagger2MarkupConverter.from(file.getAbsolutePath()).build()
                .intoFolder(outputDirectory.getAbsolutePath());

        //Then
        String[] directories = outputDirectory.list();
        assertThat(directories).hasSize(3).containsAll(asList("definitions.adoc", "overview.adoc", "paths.adoc"));
    }

    @Test
    public void testSwagger2AsciiDocWithInlineSchema() throws IOException {
        //Given
        File file = new File(Swagger2MarkupConverterTest.class.getResource("/yaml/swagger_inlineSchema.yaml").getFile());
        File outputDirectory = new File("build/docs/asciidoc/generated");
        FileUtils.deleteQuietly(outputDirectory);

        //When
        Swagger2MarkupConverter.from(file.getAbsolutePath())
                .withInlineSchemaDepthLevel(1).build()
                .intoFolder(outputDirectory.getAbsolutePath());

        //Then
        String[] directories = outputDirectory.list();
        assertThat(directories).hasSize(3).containsAll(asList("definitions.adoc", "overview.adoc", "paths.adoc"));
    }

    @Test
    public void testSwagger2AsciiDocGroupedByTags() throws IOException {
        //Given
        File file = new File(Swagger2MarkupConverterTest.class.getResource("/json/swagger.json").getFile());
        File outputDirectory = new File("build/docs/asciidoc/generated");
        FileUtils.deleteQuietly(outputDirectory);
        //When
        Swagger2MarkupConverter.from(file.getAbsolutePath())
                .withPathsGroupedBy(GroupBy.TAGS)
                .build()
                .intoFolder(outputDirectory.getAbsolutePath());

        //Then
        String[] directories = outputDirectory.list();
        assertThat(directories).hasSize(3).containsAll(asList("definitions.adoc", "overview.adoc", "paths.adoc"));
    }

    @Test
    public void testSwagger2AsciiDocGroupedByTagsWithMissingTag() throws IOException {
        //Given
        File file = new File(Swagger2MarkupConverterTest.class.getResource("/json/swagger_missing_tag.json").getFile());
        File outputDirectory = new File("build/docs/asciidoc/generated");
        FileUtils.deleteQuietly(outputDirectory);
        //When
        try {
            Swagger2MarkupConverter.from(file.getAbsolutePath())
                    .withPathsGroupedBy(GroupBy.TAGS)
                    .build()
                    .intoFolder(outputDirectory.getAbsolutePath());
            // If NullPointerException was not thrown, test would fail the specified message
            failBecauseExceptionWasNotThrown(NullPointerException.class);
        } catch (Exception e) {
            assertThat(e).hasMessage("Path operations must have tags, if you want to group by tags! The operation 'PUT /pets' has not tags.");
        }
    }

    @Test
    public void testOldSwaggerSpec2AsciiDocConversion() throws IOException {
        //Given
        File file = new File(Swagger2MarkupConverterTest.class.getResource("/json/error_swagger_12.json").getFile());
        File outputDirectory = new File("build/docs/asciidoc/generated");
        FileUtils.deleteQuietly(outputDirectory);

        //When
        Swagger2MarkupConverter.from(file.getAbsolutePath()).build()
                .intoFolder(outputDirectory.getAbsolutePath());

        //Then
        String[] directories = outputDirectory.list();
        assertThat(directories).hasSize(3).containsAll(asList("definitions.adoc", "overview.adoc", "paths.adoc"));
    }

    @Test
    public void testSwagger2AsciiDocConversionWithDescriptionsAndExamples() throws IOException {
        //Given
        File file = new File(Swagger2MarkupConverterTest.class.getResource("/json/swagger.json").getFile());
        File outputDirectory = new File("build/docs/asciidoc/generated");
        FileUtils.deleteQuietly(outputDirectory);

        //When
        Swagger2MarkupConverter.from(file.getAbsolutePath()).withDescriptions("src/docs/asciidoc")
                .withExamples("src/docs/asciidoc/paths").build()
                .intoFolder(outputDirectory.getAbsolutePath());

        //Then
        String[] directories = outputDirectory.list();
        assertThat(directories).hasSize(3).containsAll(asList("definitions.adoc", "overview.adoc", "paths.adoc"));
    }

    @Test
    public void testSwagger2AsciiDocConversionDoesNotContainUriScheme() throws IOException {
        //Given
        File file = new File(Swagger2MarkupConverterTest.class.getResource("/yaml/swagger_should_not_contain_uri_scheme.yaml").getFile());
        File outputDirectory = new File("build/docs/asciidoc/generated");
        FileUtils.deleteQuietly(outputDirectory);

        //When
        Swagger2MarkupConverter.from(file.getAbsolutePath()).build()
                .intoFolder(outputDirectory.getAbsolutePath());

        //Then
        String[] directories = outputDirectory.list();
        assertThat(directories).hasSize(3).containsAll(asList("definitions.adoc", "overview.adoc", "paths.adoc"));

        assertThat(new String(Files.readAllBytes(new File(outputDirectory, "overview.adoc").toPath())))
                .doesNotContain("=== URI scheme");
    }

    @Test
    public void testSwagger2AsciiDocConversionContainsUriScheme() throws IOException {
        //Given
        File file = new File(Swagger2MarkupConverterTest.class.getResource("/yaml/swagger_should_contain_uri_scheme.yaml").getFile());
        File outputDirectory = new File("build/docs/asciidoc/generated");
        FileUtils.deleteQuietly(outputDirectory);

        //When
        Swagger2MarkupConverter.from(file.getAbsolutePath()).build()
                .intoFolder(outputDirectory.getAbsolutePath());

        //Then
        String[] directories = outputDirectory.list();
        assertThat(directories).hasSize(3).containsAll(asList("definitions.adoc", "overview.adoc", "paths.adoc"));

        assertThat(new String(Files.readAllBytes(new File(outputDirectory, "overview.adoc").toPath())))
                .contains("=== URI scheme");
    }

    @Test
    public void testSwagger2MarkdownConversion() throws IOException {
        //Given
        File file = new File(Swagger2MarkupConverterTest.class.getResource("/json/swagger.json").getFile());
        File outputDirectory = new File("build/docs/markdown/generated");
        FileUtils.deleteQuietly(outputDirectory);

        //When
        Swagger2MarkupConverter.from(file.getAbsolutePath()).
                withMarkupLanguage(MarkupLanguage.MARKDOWN).build()
                .intoFolder(outputDirectory.getAbsolutePath());

        //Then
        String[] directories = outputDirectory.list();
        assertThat(directories).hasSize(3).containsAll(asList("definitions.md", "overview.md", "paths.md"));
    }

    @Test
    public void testSwagger2MarkdownConversionWithDescriptions() throws IOException {
        //Given
        File file = new File(Swagger2MarkupConverterTest.class.getResource("/json/swagger.json").getFile());
        File outputDirectory = new File("build/docs/markdown/generated");
        FileUtils.deleteQuietly(outputDirectory);

        //When
        Swagger2MarkupConverter.from(file.getAbsolutePath()).withDescriptions("src/docs/markdown").
                withMarkupLanguage(MarkupLanguage.MARKDOWN).build()
                .intoFolder(outputDirectory.getAbsolutePath());

        //Then
        String[] directories = outputDirectory.list();
        assertThat(directories).hasSize(3).containsAll(asList("definitions.md", "overview.md", "paths.md"));
    }

    @Test
    public void testSwagger2AsciiDocConversionWithSeparatedDefinitions() throws IOException {
        //Given
        File file = new File(Swagger2MarkupConverterTest.class.getResource("/json/swagger.json").getFile());
        File outputDirectory = new File("build/docs/asciidoc/generated");
        FileUtils.deleteQuietly(outputDirectory);

        //When
        Swagger2MarkupConverter.from(file.getAbsolutePath()).withSeparatedDefinitions().build()
            .intoFolder(outputDirectory.getAbsolutePath());

        //Then
        String[] directories = outputDirectory.list();
<<<<<<< HEAD
        assertThat(directories).hasSize(9).containsAll(
            asList("definitions.adoc", "overview.adoc", "paths.adoc", "identified.adoc",
                "user.adoc", "category.adoc", "pet.adoc", "tag.adoc", "order.adoc"));
        assertThat(new String(Files.readAllBytes(new File(outputDirectory, "definitions.adoc").toPath())))
            .contains(new String(Files.readAllBytes(new File(outputDirectory, "user.adoc").toPath())));
=======
        assertThat(directories).hasSize(4).containsAll(
            asList("definitions", "definitions.adoc", "overview.adoc", "paths.adoc"));
        File definitionsDirectory = new File(outputDirectory, "definitions");
        assertThat(new String(Files.readAllBytes(Paths.get(outputDirectory + File.separator + "definitions.adoc"))))
            .contains(new String(Files.readAllBytes(Paths.get(definitionsDirectory + File.separator + "user.adoc"))));
>>>>>>> 2aa29fde
    }

    @Test
    public void testSwagger2MarkdownConversionWithSeparatedDefinitions() throws IOException {
        //Given
        File file = new File(Swagger2MarkupConverterTest.class.getResource("/json/swagger.json").getFile());
        File outputDirectory = new File("build/docs/markdown/generated");
        FileUtils.deleteQuietly(outputDirectory);

        //When
        Swagger2MarkupConverter.from(file.getAbsolutePath()).withSeparatedDefinitions().
                withMarkupLanguage(MarkupLanguage.MARKDOWN).build()
                .intoFolder(outputDirectory.getAbsolutePath());

        //Then
        String[] directories = outputDirectory.list();
<<<<<<< HEAD
        assertThat(directories).hasSize(9).containsAll(
                asList("definitions.md", "overview.md", "paths.md", "identified.md",
                        "user.md", "category.md", "pet.md", "tag.md", "order.md"));
        assertThat(new String(Files.readAllBytes(new File(outputDirectory, "definitions.md").toPath())))
                .contains(new String(Files.readAllBytes(new File(outputDirectory, "user.md").toPath())));
=======
        assertThat(directories).hasSize(4).containsAll(
                asList("definitions", "definitions.md", "overview.md", "paths.md"));

        File definitionsDirectory = new File(outputDirectory, "definitions");
        String[] definitions = definitionsDirectory.list();
        assertThat(definitions).hasSize(6).containsAll(
                asList("identified.md", "user.md", "category.md", "pet.md", "tag.md", "order.md"));

        assertThat(new String(Files.readAllBytes(Paths.get(outputDirectory + File.separator + "definitions.md"))))
                .contains(new String(Files.readAllBytes(Paths.get(definitionsDirectory + File.separator + "user.md"))));
>>>>>>> 2aa29fde
    }

    @Test
    public void testSwagger2MarkdownConversionHandlesComposition() throws IOException {
        //Given
        File file = new File(Swagger2MarkupConverterTest.class.getResource("/json/swagger.json").getFile());
        File outputDirectory = new File("build/docs/markdown/generated");
        FileUtils.deleteQuietly(outputDirectory);

        //When
        Swagger2MarkupConverter.from(file.getAbsolutePath()).withSeparatedDefinitions().
                withMarkupLanguage(MarkupLanguage.MARKDOWN).build()
                .intoFolder(outputDirectory.getAbsolutePath());

        // Then
        String[] directories = outputDirectory.list();
        assertThat(directories).hasSize(4).containsAll(
                asList("definitions", "definitions.md", "overview.md", "paths.md"));
        verifyMarkdownContainsFieldsInTables(
                new File(outputDirectory, "definitions.md"),
                ImmutableMap.<String, Set<String>>builder()
                        .put("Identified", ImmutableSet.of("id"))
                        .put("User", ImmutableSet.of("id", "username", "firstName",
                                "lastName", "email", "password", "phone", "userStatus"))
                        .build());
        File definitionsDirectory = new File(outputDirectory, "definitions");
        verifyMarkdownContainsFieldsInTables(
<<<<<<< HEAD
                new File(outputDirectory, "user.md"),
=======
                definitionsDirectory + File.separator + "user.md",
>>>>>>> 2aa29fde
                ImmutableMap.<String, Set<String>>builder()
                        .put("User", ImmutableSet.of("id", "username", "firstName",
                                "lastName", "email", "password", "phone", "userStatus"))
                        .build()
        );

    }

    @Test
    public void testSwagger2AsciiDocConversionWithRussianOutputLanguage() throws IOException {
        //Given
        File file = new File(Swagger2MarkupConverterTest.class.getResource("/json/swagger.json").getFile());
        File outputDirectory = new File("build/docs/asciidoc/generated");
        FileUtils.deleteQuietly(outputDirectory);

        //When
        Swagger2MarkupConverter.from(file.getAbsolutePath())
                .withOutputLanguage(Language.RU)
                .build()
                .intoFolder(outputDirectory.getAbsolutePath());

        //Then
        assertThat(new String(Files.readAllBytes(new File(outputDirectory, "definitions.adoc").toPath())))
                .contains("== Определения");
    }

    /**
     * Given a markdown document to search, this checks to see if the specified tables
     * have all of the expected fields listed.
     *
     * @param doc markdown document file to inspect
     * @param fieldsByTable map of table name (header) to field names expected
     *                      to be found in that table.
     * @throws IOException if the markdown document could not be read
     */
    private static void verifyMarkdownContainsFieldsInTables(File doc, Map<String, Set<String>> fieldsByTable) throws IOException {
        final List<String> lines = Files.readAllLines(doc.toPath(), Charset.defaultCharset());
        final Map<String, Set<String>> fieldsLeftByTable = Maps.newHashMap();
        for(Map.Entry<String, Set<String>> entry : fieldsByTable.entrySet()) {
            fieldsLeftByTable.put(entry.getKey(), Sets.newHashSet(entry.getValue()));
        }
        String inTable = null;
        for(String line : lines) {
            // If we've found every field we care about, quit early
            if(fieldsLeftByTable.isEmpty()) {
                return;
            }

            // Transition to a new table if we encounter a header
            final String currentHeader = getTableHeader(line);
            if(inTable == null || currentHeader != null) {
                inTable = currentHeader;
            }

            // If we're in a table that we care about, inspect this potential table row
            if (inTable != null && fieldsLeftByTable.containsKey(inTable)){
                // If we're still in a table, read the row and check for the field name
                //  NOTE: If there was at least one pipe, then there's at least 2 fields
                String[] parts = line.split("\\|");
                if(parts.length > 1) {
                    final String fieldName = parts[1];
                    final Set<String> fieldsLeft = fieldsLeftByTable.get(inTable);
                    // Mark the field as found and if this table has no more fields to find,
                    //  remove it from the "fieldsLeftByTable" map to mark the table as done
                    if(fieldsLeft.remove(fieldName) && fieldsLeft.isEmpty()) {
                        fieldsLeftByTable.remove(inTable);
                    }
                }
            }
        }

        // After reading the file, if there were still types, fail
        if(!fieldsLeftByTable.isEmpty()) {
            fail(String.format("Markdown file '%s' did not contain expected fields (by table): %s",
                    doc, fieldsLeftByTable));
        }
    }

    private static String getTableHeader(String line) {
        return line.startsWith("###")
                ? line.replace("###", "").trim()
                : null;
    }

    /*
    @Test
    public void testSwagger2HtmlConversion() throws IOException {
        File file = new File(Swagger2MarkupConverterTest.class.getResource("/json/swagger.json").getFile());
        String asciiDoc =  Swagger2MarkupConverter.from(file.getAbsolutePath()).build().asString();
        String path = "build/docs/generated/asciidocAsString";
        Files.createDirectories(Paths.get(path));
        try (BufferedWriter writer = Files.newBufferedWriter(Paths.get(path, "swagger.adoc"), StandardCharsets.UTF_8)){
            writer.write(asciiDoc);        }
        String asciiDocAsHtml = Asciidoctor.Factory.create().convert(asciiDoc,
                OptionsBuilder.options().backend("html5").headerFooter(true).safe(SafeMode.UNSAFE).docType("book").attributes(AttributesBuilder.attributes()
                        .tableOfContents(true).tableOfContents(Placement.LEFT).sectionNumbers(true).hardbreaks(true).setAnchors(true).attribute("sectlinks")));
        try (BufferedWriter writer = Files.newBufferedWriter(Paths.get(path, "swagger.html"), StandardCharsets.UTF_8)){
            writer.write(asciiDocAsHtml);
        }
    }
    */
}<|MERGE_RESOLUTION|>--- conflicted
+++ resolved
@@ -247,19 +247,11 @@
 
         //Then
         String[] directories = outputDirectory.list();
-<<<<<<< HEAD
-        assertThat(directories).hasSize(9).containsAll(
-            asList("definitions.adoc", "overview.adoc", "paths.adoc", "identified.adoc",
-                "user.adoc", "category.adoc", "pet.adoc", "tag.adoc", "order.adoc"));
-        assertThat(new String(Files.readAllBytes(new File(outputDirectory, "definitions.adoc").toPath())))
-            .contains(new String(Files.readAllBytes(new File(outputDirectory, "user.adoc").toPath())));
-=======
         assertThat(directories).hasSize(4).containsAll(
             asList("definitions", "definitions.adoc", "overview.adoc", "paths.adoc"));
         File definitionsDirectory = new File(outputDirectory, "definitions");
-        assertThat(new String(Files.readAllBytes(Paths.get(outputDirectory + File.separator + "definitions.adoc"))))
-            .contains(new String(Files.readAllBytes(Paths.get(definitionsDirectory + File.separator + "user.adoc"))));
->>>>>>> 2aa29fde
+        assertThat(new String(Files.readAllBytes(new File(outputDirectory, "definitions.adoc").toPath())))
+            .contains(new String(Files.readAllBytes(new File(definitionsDirectory, "user.adoc").toPath())));
     }
 
     @Test
@@ -276,13 +268,6 @@
 
         //Then
         String[] directories = outputDirectory.list();
-<<<<<<< HEAD
-        assertThat(directories).hasSize(9).containsAll(
-                asList("definitions.md", "overview.md", "paths.md", "identified.md",
-                        "user.md", "category.md", "pet.md", "tag.md", "order.md"));
-        assertThat(new String(Files.readAllBytes(new File(outputDirectory, "definitions.md").toPath())))
-                .contains(new String(Files.readAllBytes(new File(outputDirectory, "user.md").toPath())));
-=======
         assertThat(directories).hasSize(4).containsAll(
                 asList("definitions", "definitions.md", "overview.md", "paths.md"));
 
@@ -291,9 +276,8 @@
         assertThat(definitions).hasSize(6).containsAll(
                 asList("identified.md", "user.md", "category.md", "pet.md", "tag.md", "order.md"));
 
-        assertThat(new String(Files.readAllBytes(Paths.get(outputDirectory + File.separator + "definitions.md"))))
-                .contains(new String(Files.readAllBytes(Paths.get(definitionsDirectory + File.separator + "user.md"))));
->>>>>>> 2aa29fde
+        assertThat(new String(Files.readAllBytes(new File(outputDirectory, "definitions.md").toPath())))
+                .contains(new String(Files.readAllBytes(new File(definitionsDirectory, "user.md").toPath())));
     }
 
     @Test
@@ -321,11 +305,7 @@
                         .build());
         File definitionsDirectory = new File(outputDirectory, "definitions");
         verifyMarkdownContainsFieldsInTables(
-<<<<<<< HEAD
-                new File(outputDirectory, "user.md"),
-=======
-                definitionsDirectory + File.separator + "user.md",
->>>>>>> 2aa29fde
+                new File(definitionsDirectory, "user.md"),
                 ImmutableMap.<String, Set<String>>builder()
                         .put("User", ImmutableSet.of("id", "username", "firstName",
                                 "lastName", "email", "password", "phone", "userStatus"))
