--- conflicted
+++ resolved
@@ -40,13 +40,9 @@
 
 dependencies {
     compile 'io.github.robwin:markup-document-builder:0.1.6-SNAPSHOT'
-<<<<<<< HEAD
     compile 'io.swagger:swagger-compat-spec-parser:1.0.18-SNAPSHOT'
-=======
-    compile 'io.swagger:swagger-compat-spec-parser:1.0.17'
     compile 'commons-configuration:commons-configuration:1.10'
     compile 'commons-collections:commons-collections:3.2.2'
->>>>>>> 19bc2dd0
     testCompile 'junit:junit:4.11'
     testCompile 'org.asciidoctor:asciidoctorj:1.5.4'
     testCompile 'ch.qos.logback:logback-classic:1.1.2'
